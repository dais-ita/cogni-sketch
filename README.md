--- conflicted
+++ resolved
@@ -149,11 +149,7 @@
 to read-only access) to any other user in the system.  This is achieved via the `Project
 permissions...` menu item on the project drop down menu.
 
-<<<<<<< HEAD
 ![./doc_images/project_menu.png](./doc_images/project_menu.png)
-=======
-![project menu](./images/project_menu.png)
->>>>>>> 772c4473
 
 This will open the project permissions popup window where you can add or remove user permissions
 for the current project.  Note that if you instead receive an error message stating that `Project
@@ -161,11 +157,7 @@
 `/public/javascripts/private/core/core_settings.json` and set it to `true`.  The user must then
 refresh their browser to be able to set project permissions.
 
-<<<<<<< HEAD
 ![./doc_images/project_permissions.png](./doc_images/project_permissions.png)
-=======
-![project permissions](./images/project_permissions.png)
->>>>>>> 772c4473
 
 In the example above you can see that the owner of this project has already added `user_01` as
 a collaborator with 'read' permissions, and is about to add 'user_02' with the same.
@@ -188,11 +180,7 @@
 been granted access can refresh their browser to then see shared projects listed in their
 project dropdown menu.
 
-<<<<<<< HEAD
 ![./doc_images/shared_project_list.png](./doc_images/shared_project_list.png)
-=======
-![shared project list](./images/shared_project_list.png)
->>>>>>> 772c4473
 
 The entries in the list show that a project is shared and by whom.  Selecting such a project
 will allow exploration of the nodes and links and any associated properties, but no changes
